--- conflicted
+++ resolved
@@ -85,13 +85,10 @@
 	DefaultBadLinesPerMinute = 0
 	// DefaultServerMode is the default mode to run as, standalone|forwarder
 	DefaultServerMode = "standalone"
-<<<<<<< HEAD
 	// DefaultTimerHistogramLimit default upper limit for timer histograms (effectively unlimited)
 	DefaultTimerHistogramLimit = math.MaxUint32
-=======
 	// DefaultLogRawMetric is the default value for whether to log the metrics received from network
 	DefaultLogRawMetric = false
->>>>>>> cc68e0b7
 )
 
 const (
@@ -155,13 +152,10 @@
 	ParamServerMode = "server-mode"
 	// ParamHostname allows hostname overrides
 	ParamHostname = "hostname"
-<<<<<<< HEAD
 	// ParamTimerHistogramLimit upper limit of timer histogram buckets that can be specified
 	ParamTimerHistogramLimit = "timer-histogram-limit"
-=======
 	// ParamLogRawMetric enables custom metrics to be printed to stdout
 	ParamLogRawMetric = "log-raw-metric"
->>>>>>> cc68e0b7
 )
 
 // AddFlags adds flags to the specified FlagSet.
@@ -195,11 +189,8 @@
 	fs.Bool(ParamConnPerReader, DefaultConnPerReader, "Create a separate connection per reader (requires system support for reusing addresses)")
 	fs.String(ParamServerMode, DefaultServerMode, "The server mode to run in")
 	fs.String(ParamHostname, getHost(), "overrides the hostname of the server")
-<<<<<<< HEAD
 	fs.Uint32(ParamTimerHistogramLimit, DefaultTimerHistogramLimit, "upper limit of timer histogram buckets (MaxUint32 by default)")
-=======
 	fs.Bool(ParamLogRawMetric, DefaultLogRawMetric, "Print metrics received from network to stdout in JSON format")
->>>>>>> cc68e0b7
 }
 
 func minInt(a, b int) int {
